--- conflicted
+++ resolved
@@ -1,12 +1,7 @@
 {
     "name": "hydrogen-view-sdk",
     "description": "Embeddable matrix client library, including view components",
-<<<<<<< HEAD
-    "version": "0.0.4",
+    "version": "0.0.5",
     "main": "./lib-build/hydrogen.es.js",
-=======
-    "version": "0.0.5",
-    "main": "./hydrogen.es.js",
->>>>>>> 460780d6
     "type": "module"
 }