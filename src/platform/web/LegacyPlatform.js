--- conflicted
+++ resolved
@@ -14,13 +14,9 @@
 limitations under the License.
 */
 
-<<<<<<< HEAD
 import aesjs from "aes-js";
-import {hkdf} from "../../utils/crypto/hkdf.js";
-=======
-import aesjs from "../../../lib/aes-js/index.js";
 import {hkdf} from "../../utils/crypto/hkdf";
->>>>>>> dce0ee5a
+
 import {Platform as ModernPlatform} from "./Platform.js";
 
 export function Platform(container, paths) {
