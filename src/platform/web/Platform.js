--- conflicted
+++ resolved
@@ -144,15 +144,9 @@
             this._serviceWorkerHandler = new ServiceWorkerHandler();
             this._serviceWorkerHandler.registerAndStart(assetPaths.serviceWorker);
         }
-<<<<<<< HEAD
-        this.notificationService = new NotificationService(this._serviceWorkerHandler, config.push);
-        // `window.crypto.subtle` is only available in a secure context
-        if(window.isSecureContext) {
-=======
         this.notificationService = undefined;
         // Only try to use crypto when olm is provided
         if(this._assetPaths.olm) {
->>>>>>> 8b229985
             this.crypto = new Crypto(cryptoExtras);
         }
         this.storageFactory = new StorageFactory(this._serviceWorkerHandler);
