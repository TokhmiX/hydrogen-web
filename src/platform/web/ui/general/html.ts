/*
Copyright 2020 Bruno Windels <bruno@windels.cloud>
Copyright 2021 Daniel Fedorin <danila.fedorin@gmail.com>

Licensed under the Apache License, Version 2.0 (the "License");
you may not use this file except in compliance with the License.
You may obtain a copy of the License at

    http://www.apache.org/licenses/LICENSE-2.0

Unless required by applicable law or agreed to in writing, software
distributed under the License is distributed on an "AS IS" BASIS,
WITHOUT WARRANTIES OR CONDITIONS OF ANY KIND, either express or implied.
See the License for the specific language governing permissions and
limitations under the License.
*/

// DOM helper functions

import {ViewNode} from "./types";

export type ClassNames<T> = { [className: string]: boolean | ((value: T) => boolean) }
export type BasicAttributes<T> = { [attribute: string]: ClassNames<T> | boolean | string }
export type Child = string | Text | ViewNode;

export function isChildren(children: object | Child | Child[]): children is Child | Child[] {
    // children should be an not-object (that's the attributes), or a domnode, or an array
    return typeof children !== "object" || "nodeType" in children || Array.isArray(children);
}

export function classNames<T>(obj: ClassNames<T>, value: T): string {
    return Object.entries(obj).reduce((cn, [name, enabled]) => {
        if (typeof enabled === "function") {
            enabled = enabled(value);
        }
        if (enabled) {
            return cn + (cn.length ? " " : "") + name;
        } else {
            return cn;
        }
    }, "");
}

export function setAttribute(el: Element, name: string, value: string | boolean): void {
    if (name === "className") {
        name = "class";
    }
    if (value === false) {
        el.removeAttribute(name);
    } else {
        if (value === true) {
            value = name;
        }
        el.setAttribute(name, value);
    }
}

export function el(elementName: string, attributes?: BasicAttributes<never> | Child | Child[], children?: Child | Child[]): Element {
    return elNS(HTML_NS, elementName, attributes, children);
}

export function elNS(ns: string, elementName: string, attributes?: BasicAttributes<never> | Child | Child[], children?: Child | Child[]): Element {
    if (attributes && isChildren(attributes)) {
        children = attributes;
        attributes = undefined;
    }

    const e = document.createElementNS(ns, elementName);

    if (attributes) {
        for (let [name, value] of Object.entries(attributes)) {
            if (typeof value === "object") {
                // Only className should ever be an object; be careful
                // here anyway and ignore object-valued non-className attributes.
                value = (value !== null && name === "className") ? classNames(value, undefined) : false;
            }
            setAttribute(e, name, value);
        }
    }

    if (children) {
        if (!Array.isArray(children)) {
            children = [children];
        }
        for (let c of children) {
            if (typeof c === "string") {
                c = text(c);
            }
            e.appendChild(c);
        }
    }
    return e;
}

export function text(str: string): Text {
    return document.createTextNode(str);
}

export const HTML_NS: string = "http://www.w3.org/1999/xhtml";
export const SVG_NS: string = "http://www.w3.org/2000/svg";

export const TAG_NAMES = {
    [HTML_NS]: [
        "br", "a", "ol", "ul", "li", "div", "h1", "h2", "h3", "h4", "h5", "h6",
        "p", "strong", "em", "span", "img", "section", "main", "article", "aside", "del", "blockquote",
        "table", "thead", "tbody", "tr", "th", "td", "hr",
<<<<<<< HEAD
        "pre", "code", "button", "time", "input", "textarea", "select", "option", "label", "form", "progress", "output", "video"],
    [SVG_NS]: ["svg", "circle", "path"]
=======
        "pre", "code", "button", "time", "input", "textarea", "select", "option", "label", "form",
        "progress", "output", "video"],
    [SVG_NS]: ["svg", "g", "path", "circle", "ellipse", "rect", "use"]
>>>>>>> 8b229985
} as const;

export const tag: { [tagName in typeof TAG_NAMES[string][number]]: (attributes?: BasicAttributes<never> | Child | Child[], children?: Child | Child[]) => Element } = {} as any;

for (const [ns, tags] of Object.entries(TAG_NAMES)) {
    for (const tagName of tags) {
        tag[tagName] = function(attributes, children) {
            return elNS(ns, tagName, attributes, children);
        }
    }
}<|MERGE_RESOLUTION|>--- conflicted
+++ resolved
@@ -104,14 +104,9 @@
         "br", "a", "ol", "ul", "li", "div", "h1", "h2", "h3", "h4", "h5", "h6",
         "p", "strong", "em", "span", "img", "section", "main", "article", "aside", "del", "blockquote",
         "table", "thead", "tbody", "tr", "th", "td", "hr",
-<<<<<<< HEAD
-        "pre", "code", "button", "time", "input", "textarea", "select", "option", "label", "form", "progress", "output", "video"],
-    [SVG_NS]: ["svg", "circle", "path"]
-=======
         "pre", "code", "button", "time", "input", "textarea", "select", "option", "label", "form",
         "progress", "output", "video"],
     [SVG_NS]: ["svg", "g", "path", "circle", "ellipse", "rect", "use"]
->>>>>>> 8b229985
 } as const;
 
 export const tag: { [tagName in typeof TAG_NAMES[string][number]]: (attributes?: BasicAttributes<never> | Child | Child[], children?: Child | Child[]) => Element } = {} as any;
